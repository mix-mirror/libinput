--- conflicted
+++ resolved
@@ -280,12 +280,10 @@
 		    uint64_t time,
 		    uint32_t axes,
 		    enum libinput_pointer_axis_source source,
-<<<<<<< HEAD
-		    double value,
-		    double discrete);
-=======
-		    double x, double y);
->>>>>>> 1baf109b
+		    double x,
+		    double y,
+		    double x_discrete,
+		    double y_discrete);
 
 void
 touch_notify_touch_down(struct libinput_device *device,
