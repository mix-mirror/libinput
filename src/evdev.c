/*
 * Copyright © 2010 Intel Corporation
 * Copyright © 2013 Jonas Ådahl
 *
 * Permission to use, copy, modify, distribute, and sell this software and
 * its documentation for any purpose is hereby granted without fee, provided
 * that the above copyright notice appear in all copies and that both that
 * copyright notice and this permission notice appear in supporting
 * documentation, and that the name of the copyright holders not be used in
 * advertising or publicity pertaining to distribution of the software
 * without specific, written prior permission.  The copyright holders make
 * no representations about the suitability of this software for any
 * purpose.  It is provided "as is" without express or implied warranty.
 *
 * THE COPYRIGHT HOLDERS DISCLAIM ALL WARRANTIES WITH REGARD TO THIS
 * SOFTWARE, INCLUDING ALL IMPLIED WARRANTIES OF MERCHANTABILITY AND
 * FITNESS, IN NO EVENT SHALL THE COPYRIGHT HOLDERS BE LIABLE FOR ANY
 * SPECIAL, INDIRECT OR CONSEQUENTIAL DAMAGES OR ANY DAMAGES WHATSOEVER
 * RESULTING FROM LOSS OF USE, DATA OR PROFITS, WHETHER IN AN ACTION OF
 * CONTRACT, NEGLIGENCE OR OTHER TORTIOUS ACTION, ARISING OUT OF OR IN
 * CONNECTION WITH THE USE OR PERFORMANCE OF THIS SOFTWARE.
 */

#include "config.h"

#include <errno.h>
#include <stdbool.h>
#include <stdlib.h>
#include <string.h>
#include "linux/input.h"
#include <unistd.h>
#include <fcntl.h>
#include <mtdev-plumbing.h>
#include <assert.h>
#include <time.h>
#include <math.h>

#include "libinput.h"
#include "evdev.h"
#include "filter.h"
#include "libinput-private.h"

#define DEFAULT_WHEEL_CLICK_ANGLE 15
#define DEFAULT_MIDDLE_BUTTON_SCROLL_TIMEOUT 200

enum evdev_key_type {
	EVDEV_KEY_TYPE_NONE,
	EVDEV_KEY_TYPE_KEY,
	EVDEV_KEY_TYPE_BUTTON,
};

static void
hw_set_key_down(struct evdev_device *device, int code, int pressed)
{
	long_set_bit_state(device->hw_key_mask, code, pressed);
}

static int
hw_is_key_down(struct evdev_device *device, int code)
{
	return long_bit_is_set(device->hw_key_mask, code);
}

static int
get_key_down_count(struct evdev_device *device, int code)
{
	return device->key_count[code];
}

static int
update_key_down_count(struct evdev_device *device, int code, int pressed)
{
	int key_count;
	assert(code >= 0 && code < KEY_CNT);

	if (pressed) {
		key_count = ++device->key_count[code];
	} else {
		assert(device->key_count[code] > 0);
		key_count = --device->key_count[code];
	}

	if (key_count > 32) {
		log_bug_libinput(device->base.seat->libinput,
				 "Key count for %s reached abnormal values\n",
				 libevdev_event_code_get_name(EV_KEY, code));
	}

	return key_count;
}

void
evdev_keyboard_notify_key(struct evdev_device *device,
			  uint32_t time,
			  int key,
			  enum libinput_key_state state)
{
	int down_count;

	down_count = update_key_down_count(device, key, state);

	if ((state == LIBINPUT_KEY_STATE_PRESSED && down_count == 1) ||
	    (state == LIBINPUT_KEY_STATE_RELEASED && down_count == 0))
		keyboard_notify_key(&device->base, time, key, state);
}

void
evdev_pointer_notify_button(struct evdev_device *device,
			    uint32_t time,
			    int button,
			    enum libinput_button_state state)
{
	int down_count;

	down_count = update_key_down_count(device, button, state);

	if ((state == LIBINPUT_BUTTON_STATE_PRESSED && down_count == 1) ||
	    (state == LIBINPUT_BUTTON_STATE_RELEASED && down_count == 0)) {
		pointer_notify_button(&device->base, time, button, state);

		if (state == LIBINPUT_BUTTON_STATE_RELEASED &&
		    device->buttons.change_to_left_handed)
			device->buttons.change_to_left_handed(device);

		if (state == LIBINPUT_BUTTON_STATE_RELEASED &&
		    device->scroll.change_scroll_method)
			device->scroll.change_scroll_method(device);
	}

}

void
evdev_device_led_update(struct evdev_device *device, enum libinput_led leds)
{
	static const struct {
		enum libinput_led weston;
		int evdev;
	} map[] = {
		{ LIBINPUT_LED_NUM_LOCK, LED_NUML },
		{ LIBINPUT_LED_CAPS_LOCK, LED_CAPSL },
		{ LIBINPUT_LED_SCROLL_LOCK, LED_SCROLLL },
	};
	struct input_event ev[ARRAY_LENGTH(map) + 1];
	unsigned int i;

	if (!(device->seat_caps & EVDEV_DEVICE_KEYBOARD))
		return;

	memset(ev, 0, sizeof(ev));
	for (i = 0; i < ARRAY_LENGTH(map); i++) {
		ev[i].type = EV_LED;
		ev[i].code = map[i].evdev;
		ev[i].value = !!(leds & map[i].weston);
	}
	ev[i].type = EV_SYN;
	ev[i].code = SYN_REPORT;

	i = write(device->fd, ev, sizeof ev);
	(void)i; /* no, we really don't care about the return value */
}

static void
transform_absolute(struct evdev_device *device, int32_t *x, int32_t *y)
{
	if (!device->abs.apply_calibration)
		return;

	matrix_mult_vec(&device->abs.calibration, x, y);
}

static inline double
scale_axis(const struct input_absinfo *absinfo, double val, double to_range)
{
	return (val - absinfo->minimum) * to_range /
		(absinfo->maximum - absinfo->minimum + 1);
}

double
evdev_device_transform_x(struct evdev_device *device,
			 double x,
			 uint32_t width)
{
	return scale_axis(device->abs.absinfo_x, x, width);
}

double
evdev_device_transform_y(struct evdev_device *device,
			 double y,
			 uint32_t height)
{
	return scale_axis(device->abs.absinfo_y, y, height);
}

static void
evdev_flush_pending_event(struct evdev_device *device, uint64_t time)
{
	struct libinput *libinput = device->base.seat->libinput;
	struct motion_params motion;
	double dx_unaccel, dy_unaccel;
	int32_t cx, cy;
	int32_t x, y;
	int slot;
	int seat_slot;
	struct libinput_device *base = &device->base;
	struct libinput_seat *seat = base->seat;

	slot = device->mt.slot;

	switch (device->pending_event) {
	case EVDEV_NONE:
		return;
	case EVDEV_RELATIVE_MOTION:
		dx_unaccel = device->rel.dx / ((double) device->dpi /
					       DEFAULT_MOUSE_DPI);
		dy_unaccel = device->rel.dy / ((double) device->dpi /
					       DEFAULT_MOUSE_DPI);
		device->rel.dx = 0;
		device->rel.dy = 0;

		/* Use unaccelerated deltas for pointing stick scroll */
		if (device->scroll.method == LIBINPUT_CONFIG_SCROLL_ON_BUTTON_DOWN &&
		    hw_is_key_down(device, device->scroll.button)) {
			if (device->scroll.button_scroll_active)
				evdev_post_scroll(device, time,
						  LIBINPUT_POINTER_AXIS_SOURCE_CONTINUOUS,
						  dx_unaccel, dy_unaccel);
			break;
		}

		/* Apply pointer acceleration. */
		motion.dx = dx_unaccel;
		motion.dy = dy_unaccel;
		filter_dispatch(device->pointer.filter, &motion, device, time);

		if (motion.dx == 0.0 && motion.dy == 0.0 &&
		    dx_unaccel == 0.0 && dy_unaccel == 0.0) {
			break;
		}

		pointer_notify_motion(base, time,
				      motion.dx, motion.dy,
				      dx_unaccel, dy_unaccel);
		break;
	case EVDEV_ABSOLUTE_MT_DOWN:
		if (!(device->seat_caps & EVDEV_DEVICE_TOUCH))
			break;

		if (device->mt.slots[slot].seat_slot != -1) {
			log_bug_kernel(libinput,
				       "%s: Driver sent multiple touch down for the "
				       "same slot",
				       udev_device_get_devnode(device->udev_device));
			break;
		}

		seat_slot = ffs(~seat->slot_map) - 1;
		device->mt.slots[slot].seat_slot = seat_slot;

		if (seat_slot == -1)
			break;

		seat->slot_map |= 1 << seat_slot;
		x = device->mt.slots[slot].x;
		y = device->mt.slots[slot].y;
		transform_absolute(device, &x, &y);

		touch_notify_touch_down(base, time, slot, seat_slot, x, y);
		break;
	case EVDEV_ABSOLUTE_MT_MOTION:
		if (!(device->seat_caps & EVDEV_DEVICE_TOUCH))
			break;

		seat_slot = device->mt.slots[slot].seat_slot;
		x = device->mt.slots[slot].x;
		y = device->mt.slots[slot].y;

		if (seat_slot == -1)
			break;

		transform_absolute(device, &x, &y);
		touch_notify_touch_motion(base, time, slot, seat_slot, x, y);
		break;
	case EVDEV_ABSOLUTE_MT_UP:
		if (!(device->seat_caps & EVDEV_DEVICE_TOUCH))
			break;

		seat_slot = device->mt.slots[slot].seat_slot;
		device->mt.slots[slot].seat_slot = -1;

		if (seat_slot == -1)
			break;

		seat->slot_map &= ~(1 << seat_slot);

		touch_notify_touch_up(base, time, slot, seat_slot);
		break;
	case EVDEV_ABSOLUTE_TOUCH_DOWN:
		if (!(device->seat_caps & EVDEV_DEVICE_TOUCH))
			break;

		if (device->abs.seat_slot != -1) {
			log_bug_kernel(libinput,
				       "%s: Driver sent multiple touch down for the "
				       "same slot",
				       udev_device_get_devnode(device->udev_device));
			break;
		}

		seat_slot = ffs(~seat->slot_map) - 1;
		device->abs.seat_slot = seat_slot;

		if (seat_slot == -1)
			break;

		seat->slot_map |= 1 << seat_slot;

		cx = device->abs.x;
		cy = device->abs.y;
		transform_absolute(device, &cx, &cy);

		touch_notify_touch_down(base, time, -1, seat_slot, cx, cy);
		break;
	case EVDEV_ABSOLUTE_MOTION:
		cx = device->abs.x;
		cy = device->abs.y;
		transform_absolute(device, &cx, &cy);
		x = cx;
		y = cy;

		if (device->seat_caps & EVDEV_DEVICE_TOUCH) {
			seat_slot = device->abs.seat_slot;

			if (seat_slot == -1)
				break;

			touch_notify_touch_motion(base, time, -1, seat_slot, x, y);
		} else if (device->seat_caps & EVDEV_DEVICE_POINTER) {
			pointer_notify_motion_absolute(base, time, x, y);
		}
		break;
	case EVDEV_ABSOLUTE_TOUCH_UP:
		if (!(device->seat_caps & EVDEV_DEVICE_TOUCH))
			break;

		seat_slot = device->abs.seat_slot;
		device->abs.seat_slot = -1;

		if (seat_slot == -1)
			break;

		seat->slot_map &= ~(1 << seat_slot);

		touch_notify_touch_up(base, time, -1, seat_slot);
		break;
	default:
		assert(0 && "Unknown pending event type");
		break;
	}

	device->pending_event = EVDEV_NONE;
}

static enum evdev_key_type
get_key_type(uint16_t code)
{
	if (code == BTN_TOUCH)
		return EVDEV_KEY_TYPE_NONE;

	if (code >= KEY_ESC && code <= KEY_MICMUTE)
		return EVDEV_KEY_TYPE_KEY;
	if (code >= BTN_MISC && code <= BTN_GEAR_UP)
		return EVDEV_KEY_TYPE_BUTTON;
	if (code >= KEY_OK && code <= KEY_LIGHTS_TOGGLE)
		return EVDEV_KEY_TYPE_KEY;
	if (code >= BTN_DPAD_UP && code <= BTN_TRIGGER_HAPPY40)
		return EVDEV_KEY_TYPE_BUTTON;
	return EVDEV_KEY_TYPE_NONE;
}

static void
evdev_button_scroll_timeout(uint64_t time, void *data)
{
	struct evdev_device *device = data;

	device->scroll.button_scroll_active = true;
}

static void
evdev_button_scroll_button(struct evdev_device *device,
			   uint64_t time, int is_press)
{
	if (is_press) {
		libinput_timer_set(&device->scroll.timer,
				time + DEFAULT_MIDDLE_BUTTON_SCROLL_TIMEOUT);
	} else {
		libinput_timer_cancel(&device->scroll.timer);
		if (device->scroll.button_scroll_active) {
			evdev_stop_scroll(device, time,
					  LIBINPUT_POINTER_AXIS_SOURCE_CONTINUOUS);
			device->scroll.button_scroll_active = false;
		} else {
			/* If the button is released quickly enough emit the
			 * button press/release events. */
			evdev_pointer_notify_button(device, time,
					device->scroll.button,
					LIBINPUT_BUTTON_STATE_PRESSED);
			evdev_pointer_notify_button(device, time,
					device->scroll.button,
					LIBINPUT_BUTTON_STATE_RELEASED);
		}
	}
}

static void
evdev_process_touch_button(struct evdev_device *device,
			   uint64_t time, int value)
{
	if (device->pending_event != EVDEV_NONE &&
	    device->pending_event != EVDEV_ABSOLUTE_MOTION)
		evdev_flush_pending_event(device, time);

	device->pending_event = (value ?
				 EVDEV_ABSOLUTE_TOUCH_DOWN :
				 EVDEV_ABSOLUTE_TOUCH_UP);
}

static inline void
evdev_process_key(struct evdev_device *device,
		  struct input_event *e, uint64_t time)
{
	enum evdev_key_type type;

	/* ignore kernel key repeat */
	if (e->value == 2)
		return;

	if (e->code == BTN_TOUCH) {
		if (!device->is_mt)
			evdev_process_touch_button(device, time, e->value);
		return;
	}

	evdev_flush_pending_event(device, time);

	type = get_key_type(e->code);

	/* Ignore key release events from the kernel for keys that libinput
	 * never got a pressed event for. */
	if (e->value == 0) {
		switch (type) {
		case EVDEV_KEY_TYPE_NONE:
			break;
		case EVDEV_KEY_TYPE_KEY:
		case EVDEV_KEY_TYPE_BUTTON:
			if (!hw_is_key_down(device, e->code))
				return;
		}
	}

	hw_set_key_down(device, e->code, e->value);

	switch (type) {
	case EVDEV_KEY_TYPE_NONE:
		break;
	case EVDEV_KEY_TYPE_KEY:
		evdev_keyboard_notify_key(
			device,
			time,
			e->code,
			e->value ? LIBINPUT_KEY_STATE_PRESSED :
				   LIBINPUT_KEY_STATE_RELEASED);
		break;
	case EVDEV_KEY_TYPE_BUTTON:
		if (device->scroll.method == LIBINPUT_CONFIG_SCROLL_ON_BUTTON_DOWN &&
		    e->code == device->scroll.button) {
			evdev_button_scroll_button(device, time, e->value);
			break;
		}
		evdev_pointer_notify_button(
			device,
			time,
			evdev_to_left_handed(device, e->code),
			e->value ? LIBINPUT_BUTTON_STATE_PRESSED :
				   LIBINPUT_BUTTON_STATE_RELEASED);
		break;
	}
}

static void
evdev_process_touch(struct evdev_device *device,
		    struct input_event *e,
		    uint64_t time)
{
	switch (e->code) {
	case ABS_MT_SLOT:
		evdev_flush_pending_event(device, time);
		device->mt.slot = e->value;
		break;
	case ABS_MT_TRACKING_ID:
		if (device->pending_event != EVDEV_NONE &&
		    device->pending_event != EVDEV_ABSOLUTE_MT_MOTION)
			evdev_flush_pending_event(device, time);
		if (e->value >= 0)
			device->pending_event = EVDEV_ABSOLUTE_MT_DOWN;
		else
			device->pending_event = EVDEV_ABSOLUTE_MT_UP;
		break;
	case ABS_MT_POSITION_X:
		device->mt.slots[device->mt.slot].x = e->value;
		if (device->pending_event == EVDEV_NONE)
			device->pending_event = EVDEV_ABSOLUTE_MT_MOTION;
		break;
	case ABS_MT_POSITION_Y:
		device->mt.slots[device->mt.slot].y = e->value;
		if (device->pending_event == EVDEV_NONE)
			device->pending_event = EVDEV_ABSOLUTE_MT_MOTION;
		break;
	}
}

static inline void
evdev_process_absolute_motion(struct evdev_device *device,
			      struct input_event *e)
{
	switch (e->code) {
	case ABS_X:
		device->abs.x = e->value;
		if (device->pending_event == EVDEV_NONE)
			device->pending_event = EVDEV_ABSOLUTE_MOTION;
		break;
	case ABS_Y:
		device->abs.y = e->value;
		if (device->pending_event == EVDEV_NONE)
			device->pending_event = EVDEV_ABSOLUTE_MOTION;
		break;
	}
}

static void
evdev_notify_axis(struct evdev_device *device,
		  uint64_t time,
		  uint32_t axes,
		  enum libinput_pointer_axis_source source,
<<<<<<< HEAD
		  double value,
		  double discrete)
{
	if (device->scroll.natural_scrolling_enabled) {
		value *= -1;
		discrete *= -1;
=======
		  double x, double y)
{
	if (device->scroll.natural_scrolling_enabled) {
		x *= -1;
		y *= -1;
>>>>>>> 1baf109b
	}

	pointer_notify_axis(&device->base,
			    time,
			    axes,
			    source,
<<<<<<< HEAD
			    value,
			    discrete);
=======
			    x, y);
>>>>>>> 1baf109b
}

static inline void
evdev_process_relative(struct evdev_device *device,
		       struct input_event *e, uint64_t time)
{
	switch (e->code) {
	case REL_X:
		if (device->pending_event != EVDEV_RELATIVE_MOTION)
			evdev_flush_pending_event(device, time);
		device->rel.dx += e->value;
		device->pending_event = EVDEV_RELATIVE_MOTION;
		break;
	case REL_Y:
		if (device->pending_event != EVDEV_RELATIVE_MOTION)
			evdev_flush_pending_event(device, time);
		device->rel.dy += e->value;
		device->pending_event = EVDEV_RELATIVE_MOTION;
		break;
	case REL_WHEEL:
		evdev_flush_pending_event(device, time);
		evdev_notify_axis(
			device,
			time,
			AS_MASK(LIBINPUT_POINTER_AXIS_SCROLL_VERTICAL),
			LIBINPUT_POINTER_AXIS_SOURCE_WHEEL,
<<<<<<< HEAD
			-1 * e->value * device->scroll.wheel_click_angle,
			-1 * e->value);
=======
			0,
			-1 * e->value * device->scroll.wheel_click_angle);
>>>>>>> 1baf109b
		break;
	case REL_HWHEEL:
		evdev_flush_pending_event(device, time);
		evdev_notify_axis(
			device,
			time,
			AS_MASK(LIBINPUT_POINTER_AXIS_SCROLL_HORIZONTAL),
			LIBINPUT_POINTER_AXIS_SOURCE_WHEEL,
			e->value * device->scroll.wheel_click_angle,
<<<<<<< HEAD
			e->value);
=======
			0);
>>>>>>> 1baf109b
		break;
	}
}

static inline void
evdev_process_absolute(struct evdev_device *device,
		       struct input_event *e,
		       uint64_t time)
{
	if (device->is_mt) {
		evdev_process_touch(device, e, time);
	} else {
		evdev_process_absolute_motion(device, e);
	}
}

static inline bool
evdev_any_button_down(struct evdev_device *device)
{
	unsigned int button;

	for (button = BTN_LEFT; button < BTN_JOYSTICK; button++) {
		if (libevdev_has_event_code(device->evdev, EV_KEY, button) &&
		    hw_is_key_down(device, button))
			return true;
	}
	return false;
}

static inline bool
evdev_need_touch_frame(struct evdev_device *device)
{
	if (!(device->seat_caps & EVDEV_DEVICE_TOUCH))
		return false;

	switch (device->pending_event) {
	case EVDEV_NONE:
	case EVDEV_RELATIVE_MOTION:
		break;
	case EVDEV_ABSOLUTE_MT_DOWN:
	case EVDEV_ABSOLUTE_MT_MOTION:
	case EVDEV_ABSOLUTE_MT_UP:
	case EVDEV_ABSOLUTE_TOUCH_DOWN:
	case EVDEV_ABSOLUTE_TOUCH_UP:
	case EVDEV_ABSOLUTE_MOTION:
		return true;
	}

	return false;
}

static void
evdev_tag_external_mouse(struct evdev_device *device,
			 struct udev_device *udev_device)
{
	int bustype;

	bustype = libevdev_get_id_bustype(device->evdev);
	if (bustype == BUS_USB || bustype == BUS_BLUETOOTH) {
		if (device->seat_caps & EVDEV_DEVICE_POINTER)
			device->tags |= EVDEV_TAG_EXTERNAL_MOUSE;
	}
}

static void
evdev_tag_trackpoint(struct evdev_device *device,
		     struct udev_device *udev_device)
{
	if (libevdev_has_property(device->evdev, INPUT_PROP_POINTING_STICK))
		device->tags |= EVDEV_TAG_TRACKPOINT;
}

static void
fallback_process(struct evdev_dispatch *dispatch,
		 struct evdev_device *device,
		 struct input_event *event,
		 uint64_t time)
{
	bool need_frame = false;

	switch (event->type) {
	case EV_REL:
		evdev_process_relative(device, event, time);
		break;
	case EV_ABS:
		evdev_process_absolute(device, event, time);
		break;
	case EV_KEY:
		evdev_process_key(device, event, time);
		break;
	case EV_SYN:
		need_frame = evdev_need_touch_frame(device);
		evdev_flush_pending_event(device, time);
		if (need_frame)
			touch_notify_frame(&device->base, time);
		break;
	}
}

static void
fallback_destroy(struct evdev_dispatch *dispatch)
{
	free(dispatch);
}

static void
fallback_tag_device(struct evdev_device *device,
		    struct udev_device *udev_device)
{
	evdev_tag_external_mouse(device, udev_device);
	evdev_tag_trackpoint(device, udev_device);
}

static int
evdev_calibration_has_matrix(struct libinput_device *libinput_device)
{
	struct evdev_device *device = (struct evdev_device*)libinput_device;

	return device->abs.absinfo_x && device->abs.absinfo_y;
}

static enum libinput_config_status
evdev_calibration_set_matrix(struct libinput_device *libinput_device,
			     const float matrix[6])
{
	struct evdev_device *device = (struct evdev_device*)libinput_device;

	evdev_device_calibrate(device, matrix);

	return LIBINPUT_CONFIG_STATUS_SUCCESS;
}

static int
evdev_calibration_get_matrix(struct libinput_device *libinput_device,
			     float matrix[6])
{
	struct evdev_device *device = (struct evdev_device*)libinput_device;

	matrix_to_farray6(&device->abs.usermatrix, matrix);

	return !matrix_is_identity(&device->abs.usermatrix);
}

static int
evdev_calibration_get_default_matrix(struct libinput_device *libinput_device,
				     float matrix[6])
{
	struct evdev_device *device = (struct evdev_device*)libinput_device;

	matrix_to_farray6(&device->abs.default_calibration, matrix);

	return !matrix_is_identity(&device->abs.default_calibration);
}

struct evdev_dispatch_interface fallback_interface = {
	fallback_process,
	NULL, /* remove */
	fallback_destroy,
	NULL, /* device_added */
	NULL, /* device_removed */
	NULL, /* device_suspended */
	NULL, /* device_resumed */
	fallback_tag_device,
};

static uint32_t
evdev_sendevents_get_modes(struct libinput_device *device)
{
	return LIBINPUT_CONFIG_SEND_EVENTS_DISABLED;
}

static enum libinput_config_status
evdev_sendevents_set_mode(struct libinput_device *device,
			  enum libinput_config_send_events_mode mode)
{
	struct evdev_device *evdev = (struct evdev_device*)device;
	struct evdev_dispatch *dispatch = evdev->dispatch;

	if (mode == dispatch->sendevents.current_mode)
		return LIBINPUT_CONFIG_STATUS_SUCCESS;

	switch(mode) {
	case LIBINPUT_CONFIG_SEND_EVENTS_ENABLED:
		evdev_device_resume(evdev);
		break;
	case LIBINPUT_CONFIG_SEND_EVENTS_DISABLED:
		evdev_device_suspend(evdev);
		break;
	default: /* no support for combined modes yet */
		return LIBINPUT_CONFIG_STATUS_UNSUPPORTED;
	}

	dispatch->sendevents.current_mode = mode;

	return LIBINPUT_CONFIG_STATUS_SUCCESS;
}

static enum libinput_config_send_events_mode
evdev_sendevents_get_mode(struct libinput_device *device)
{
	struct evdev_device *evdev = (struct evdev_device*)device;
	struct evdev_dispatch *dispatch = evdev->dispatch;

	return dispatch->sendevents.current_mode;
}

static enum libinput_config_send_events_mode
evdev_sendevents_get_default_mode(struct libinput_device *device)
{
	return LIBINPUT_CONFIG_SEND_EVENTS_ENABLED;
}

static int
evdev_left_handed_has(struct libinput_device *device)
{
	/* This is only hooked up when we have left-handed configuration, so we
	 * can hardcode 1 here */
	return 1;
}

static void
evdev_change_to_left_handed(struct evdev_device *device)
{
	if (device->buttons.want_left_handed == device->buttons.left_handed)
		return;

	if (evdev_any_button_down(device))
		return;

	device->buttons.left_handed = device->buttons.want_left_handed;
}

static enum libinput_config_status
evdev_left_handed_set(struct libinput_device *device, int left_handed)
{
	struct evdev_device *evdev_device = (struct evdev_device *)device;

	evdev_device->buttons.want_left_handed = left_handed ? true : false;

	evdev_device->buttons.change_to_left_handed(evdev_device);

	return LIBINPUT_CONFIG_STATUS_SUCCESS;
}

static int
evdev_left_handed_get(struct libinput_device *device)
{
	struct evdev_device *evdev_device = (struct evdev_device *)device;

	/* return the wanted configuration, even if it hasn't taken
	 * effect yet! */
	return evdev_device->buttons.want_left_handed;
}

static int
evdev_left_handed_get_default(struct libinput_device *device)
{
	return 0;
}

int
evdev_init_left_handed(struct evdev_device *device,
		       void (*change_to_left_handed)(struct evdev_device *))
{
	device->buttons.config_left_handed.has = evdev_left_handed_has;
	device->buttons.config_left_handed.set = evdev_left_handed_set;
	device->buttons.config_left_handed.get = evdev_left_handed_get;
	device->buttons.config_left_handed.get_default = evdev_left_handed_get_default;
	device->base.config.left_handed = &device->buttons.config_left_handed;
	device->buttons.left_handed = false;
	device->buttons.want_left_handed = false;
	device->buttons.change_to_left_handed = change_to_left_handed;

	return 0;
}

static uint32_t
evdev_scroll_get_methods(struct libinput_device *device)
{
	return LIBINPUT_CONFIG_SCROLL_ON_BUTTON_DOWN;
}

static void
evdev_change_scroll_method(struct evdev_device *device)
{
	if (device->scroll.want_method == device->scroll.method &&
	    device->scroll.want_button == device->scroll.button)
		return;

	if (evdev_any_button_down(device))
		return;

	device->scroll.method = device->scroll.want_method;
	device->scroll.button = device->scroll.want_button;
}

static enum libinput_config_status
evdev_scroll_set_method(struct libinput_device *device,
			enum libinput_config_scroll_method method)
{
	struct evdev_device *evdev = (struct evdev_device*)device;

	evdev->scroll.want_method = method;
	evdev->scroll.change_scroll_method(evdev);

	return LIBINPUT_CONFIG_STATUS_SUCCESS;
}

static enum libinput_config_scroll_method
evdev_scroll_get_method(struct libinput_device *device)
{
	struct evdev_device *evdev = (struct evdev_device *)device;

	/* return the wanted configuration, even if it hasn't taken
	 * effect yet! */
	return evdev->scroll.want_method;
}

static enum libinput_config_scroll_method
evdev_scroll_get_default_method(struct libinput_device *device)
{
	struct evdev_device *evdev = (struct evdev_device *)device;

	if (libevdev_has_property(evdev->evdev, INPUT_PROP_POINTING_STICK))
		return LIBINPUT_CONFIG_SCROLL_ON_BUTTON_DOWN;
	else
		return LIBINPUT_CONFIG_SCROLL_NO_SCROLL;
}

static enum libinput_config_status
evdev_scroll_set_button(struct libinput_device *device,
			uint32_t button)
{
	struct evdev_device *evdev = (struct evdev_device*)device;

	evdev->scroll.want_button = button;
	evdev->scroll.change_scroll_method(evdev);

	return LIBINPUT_CONFIG_STATUS_SUCCESS;
}

static uint32_t
evdev_scroll_get_button(struct libinput_device *device)
{
	struct evdev_device *evdev = (struct evdev_device *)device;

	/* return the wanted configuration, even if it hasn't taken
	 * effect yet! */
	return evdev->scroll.want_button;
}

static uint32_t
evdev_scroll_get_default_button(struct libinput_device *device)
{
	struct evdev_device *evdev = (struct evdev_device *)device;

	if (libevdev_has_property(evdev->evdev, INPUT_PROP_POINTING_STICK))
		return BTN_MIDDLE;
	else
		return 0;
}

static int
evdev_init_button_scroll(struct evdev_device *device,
			 void (*change_scroll_method)(struct evdev_device *))
{
	libinput_timer_init(&device->scroll.timer, device->base.seat->libinput,
			    evdev_button_scroll_timeout, device);
	device->scroll.config.get_methods = evdev_scroll_get_methods;
	device->scroll.config.set_method = evdev_scroll_set_method;
	device->scroll.config.get_method = evdev_scroll_get_method;
	device->scroll.config.get_default_method = evdev_scroll_get_default_method;
	device->scroll.config.set_button = evdev_scroll_set_button;
	device->scroll.config.get_button = evdev_scroll_get_button;
	device->scroll.config.get_default_button = evdev_scroll_get_default_button;
	device->base.config.scroll_method = &device->scroll.config;
	device->scroll.method = evdev_scroll_get_default_method((struct libinput_device *)device);
	device->scroll.want_method = device->scroll.method;
	device->scroll.button = evdev_scroll_get_default_button((struct libinput_device *)device);
	device->scroll.want_button = device->scroll.button;
	device->scroll.change_scroll_method = change_scroll_method;

	return 0;
}

static void
evdev_init_calibration(struct evdev_device *device,
		       struct evdev_dispatch *dispatch)
{
	device->base.config.calibration = &dispatch->calibration;

	dispatch->calibration.has_matrix = evdev_calibration_has_matrix;
	dispatch->calibration.set_matrix = evdev_calibration_set_matrix;
	dispatch->calibration.get_matrix = evdev_calibration_get_matrix;
	dispatch->calibration.get_default_matrix = evdev_calibration_get_default_matrix;
}

static void
evdev_init_sendevents(struct evdev_device *device,
		      struct evdev_dispatch *dispatch)
{
	device->base.config.sendevents = &dispatch->sendevents.config;

	dispatch->sendevents.current_mode = LIBINPUT_CONFIG_SEND_EVENTS_ENABLED;
	dispatch->sendevents.config.get_modes = evdev_sendevents_get_modes;
	dispatch->sendevents.config.set_mode = evdev_sendevents_set_mode;
	dispatch->sendevents.config.get_mode = evdev_sendevents_get_mode;
	dispatch->sendevents.config.get_default_mode = evdev_sendevents_get_default_mode;
}

static int
evdev_scroll_config_natural_has(struct libinput_device *device)
{
	return 1;
}

static enum libinput_config_status
evdev_scroll_config_natural_set(struct libinput_device *device,
				int enabled)
{
	struct evdev_device *dev = (struct evdev_device *)device;

	dev->scroll.natural_scrolling_enabled = enabled ? true : false;

	return LIBINPUT_CONFIG_STATUS_SUCCESS;
}

static int
evdev_scroll_config_natural_get(struct libinput_device *device)
{
	struct evdev_device *dev = (struct evdev_device *)device;

	return dev->scroll.natural_scrolling_enabled ? 1 : 0;
}

static int
evdev_scroll_config_natural_get_default(struct libinput_device *device)
{
	/* could enable this on Apple touchpads. could do that, could
	 * very well do that... */
	return 0;
}

void
evdev_init_natural_scroll(struct evdev_device *device)
{
	device->scroll.config_natural.has = evdev_scroll_config_natural_has;
	device->scroll.config_natural.set_enabled = evdev_scroll_config_natural_set;
	device->scroll.config_natural.get_enabled = evdev_scroll_config_natural_get;
	device->scroll.config_natural.get_default_enabled = evdev_scroll_config_natural_get_default;
	device->scroll.natural_scrolling_enabled = false;
	device->base.config.natural_scroll = &device->scroll.config_natural;
}

static struct evdev_dispatch *
fallback_dispatch_create(struct libinput_device *device)
{
	struct evdev_dispatch *dispatch = zalloc(sizeof *dispatch);
	struct evdev_device *evdev_device = (struct evdev_device *)device;

	if (dispatch == NULL)
		return NULL;

	dispatch->interface = &fallback_interface;

	if (evdev_device->buttons.want_left_handed &&
	    evdev_init_left_handed(evdev_device,
				   evdev_change_to_left_handed) == -1) {
		free(dispatch);
		return NULL;
	}

	if (evdev_device->scroll.want_button &&
	    evdev_init_button_scroll(evdev_device,
				     evdev_change_scroll_method) == -1) {
		free(dispatch);
		return NULL;
	}

	if (evdev_device->scroll.natural_scrolling_enabled)
		evdev_init_natural_scroll(evdev_device);

	evdev_init_calibration(evdev_device, dispatch);
	evdev_init_sendevents(evdev_device, dispatch);

	return dispatch;
}

static inline void
evdev_process_event(struct evdev_device *device, struct input_event *e)
{
	struct evdev_dispatch *dispatch = device->dispatch;
	uint64_t time = e->time.tv_sec * 1000ULL + e->time.tv_usec / 1000;

	dispatch->interface->process(dispatch, device, e, time);
}

static inline void
evdev_device_dispatch_one(struct evdev_device *device,
			  struct input_event *ev)
{
	if (!device->mtdev) {
		evdev_process_event(device, ev);
	} else {
		mtdev_put_event(device->mtdev, ev);
		if (libevdev_event_is_code(ev, EV_SYN, SYN_REPORT)) {
			while (!mtdev_empty(device->mtdev)) {
				struct input_event e;
				mtdev_get_event(device->mtdev, &e);
				evdev_process_event(device, &e);
			}
		}
	}
}

static int
evdev_sync_device(struct evdev_device *device)
{
	struct input_event ev;
	int rc;

	do {
		rc = libevdev_next_event(device->evdev,
					 LIBEVDEV_READ_FLAG_SYNC, &ev);
		if (rc < 0)
			break;
		evdev_device_dispatch_one(device, &ev);
	} while (rc == LIBEVDEV_READ_STATUS_SYNC);

	return rc == -EAGAIN ? 0 : rc;
}

static void
evdev_device_dispatch(void *data)
{
	struct evdev_device *device = data;
	struct libinput *libinput = device->base.seat->libinput;
	struct input_event ev;
	int rc;

	/* If the compositor is repainting, this function is called only once
	 * per frame and we have to process all the events available on the
	 * fd, otherwise there will be input lag. */
	do {
		rc = libevdev_next_event(device->evdev,
					 LIBEVDEV_READ_FLAG_NORMAL, &ev);
		if (rc == LIBEVDEV_READ_STATUS_SYNC) {
			switch (ratelimit_test(&device->syn_drop_limit)) {
			case RATELIMIT_PASS:
				log_info(libinput, "SYN_DROPPED event from "
					 "\"%s\" - some input events have "
					 "been lost.\n", device->devname);
				break;
			case RATELIMIT_THRESHOLD:
				log_info(libinput, "SYN_DROPPED flood "
					 "from \"%s\"\n",
					 device->devname);
				break;
			case RATELIMIT_EXCEEDED:
				break;
			}

			/* send one more sync event so we handle all
			   currently pending events before we sync up
			   to the current state */
			ev.code = SYN_REPORT;
			evdev_device_dispatch_one(device, &ev);

			rc = evdev_sync_device(device);
			if (rc == 0)
				rc = LIBEVDEV_READ_STATUS_SUCCESS;
		} else if (rc == LIBEVDEV_READ_STATUS_SUCCESS) {
			evdev_device_dispatch_one(device, &ev);
		}
	} while (rc == LIBEVDEV_READ_STATUS_SUCCESS);

	if (rc != -EAGAIN && rc != -EINTR) {
		libinput_remove_source(libinput, device->source);
		device->source = NULL;
	}
}

static int
evdev_accel_config_available(struct libinput_device *device)
{
	/* this function is only called if we set up ptraccel, so we can
	   reply with a resounding "Yes" */
	return 1;
}

static enum libinput_config_status
evdev_accel_config_set_speed(struct libinput_device *device, double speed)
{
	struct evdev_device *dev = (struct evdev_device *)device;

	if (!filter_set_speed(dev->pointer.filter, speed))
		return LIBINPUT_CONFIG_STATUS_INVALID;

	return LIBINPUT_CONFIG_STATUS_SUCCESS;
}

static double
evdev_accel_config_get_speed(struct libinput_device *device)
{
	struct evdev_device *dev = (struct evdev_device *)device;

	return filter_get_speed(dev->pointer.filter);
}

static double
evdev_accel_config_get_default_speed(struct libinput_device *device)
{
	return 0.0;
}

int
evdev_device_init_pointer_acceleration(struct evdev_device *device)
{
	device->pointer.filter =
		create_pointer_accelerator_filter(
			pointer_accel_profile_linear);
	if (!device->pointer.filter)
		return -1;

	device->pointer.config.available = evdev_accel_config_available;
	device->pointer.config.set_speed = evdev_accel_config_set_speed;
	device->pointer.config.get_speed = evdev_accel_config_get_speed;
	device->pointer.config.get_default_speed = evdev_accel_config_get_default_speed;
	device->base.config.accel = &device->pointer.config;

	return 0;
}


static inline int
evdev_need_mtdev(struct evdev_device *device)
{
	struct libevdev *evdev = device->evdev;

	return (libevdev_has_event_code(evdev, EV_ABS, ABS_MT_POSITION_X) &&
		libevdev_has_event_code(evdev, EV_ABS, ABS_MT_POSITION_Y) &&
		!libevdev_has_event_code(evdev, EV_ABS, ABS_MT_SLOT));
}

static void
evdev_tag_device(struct evdev_device *device)
{
	if (device->dispatch->interface->tag_device)
		device->dispatch->interface->tag_device(device,
							device->udev_device);
}

static inline int
evdev_read_wheel_click_prop(struct evdev_device *device)
{
	struct libinput *libinput = device->base.seat->libinput;
	const char *prop;
	int angle = DEFAULT_WHEEL_CLICK_ANGLE;

	prop = udev_device_get_property_value(device->udev_device,
					      "MOUSE_WHEEL_CLICK_ANGLE");
	if (prop) {
		angle = parse_mouse_wheel_click_angle_property(prop);
		if (!angle) {
			log_error(libinput,
				  "Mouse wheel click angle '%s' is present but invalid,"
				  "using %d degrees instead\n",
				  device->devname,
				  DEFAULT_WHEEL_CLICK_ANGLE);
			angle = DEFAULT_WHEEL_CLICK_ANGLE;
		}
	}

	return angle;
}
static inline int
evdev_read_dpi_prop(struct evdev_device *device)
{
	struct libinput *libinput = device->base.seat->libinput;
	const char *mouse_dpi;
	int dpi = DEFAULT_MOUSE_DPI;

	mouse_dpi = udev_device_get_property_value(device->udev_device,
						   "MOUSE_DPI");
	if (mouse_dpi) {
		dpi = parse_mouse_dpi_property(mouse_dpi);
		if (!dpi) {
			log_error(libinput, "Mouse DPI property for '%s' is "
					    "present but invalid, using %d "
					    "DPI instead\n",
					    device->devname,
					    DEFAULT_MOUSE_DPI);
			dpi = DEFAULT_MOUSE_DPI;
		}
	}

	return dpi;
}

static inline int
evdev_fix_abs_resolution(struct libevdev *evdev,
			 unsigned int code,
			 const struct input_absinfo *absinfo)
{
	struct input_absinfo fixed;

	if (absinfo->resolution == 0) {
		fixed = *absinfo;
		fixed.resolution = 1;
		/* libevdev_set_abs_info() changes the absinfo we already
		   have a pointer to, no need to fetch it again */
		libevdev_set_abs_info(evdev, code, &fixed);
		return 1;
	} else {
		return 0;
	}
}

static int
evdev_configure_device(struct evdev_device *device)
{
	struct libinput *libinput = device->base.seat->libinput;
	struct libevdev *evdev = device->evdev;
	const struct input_absinfo *absinfo;
	int has_abs, has_rel, has_mt;
	int has_button, has_keyboard, has_touch;
	struct mt_slot *slots;
	int num_slots;
	int active_slot;
	int slot;
	unsigned int i;
	const char *devnode = udev_device_get_devnode(device->udev_device);

	has_rel = 0;
	has_abs = 0;
	has_mt = 0;
	has_button = 0;
	has_keyboard = 0;
	has_touch = 0;

        for (i = BTN_JOYSTICK; i < BTN_DIGI; i++) {
                if (libevdev_has_event_code(evdev, EV_KEY, i)) {
                        log_info(libinput,
                                 "input device '%s', %s is a joystick, ignoring\n",
                                 device->devname, devnode);
                        return -1;
                }
        }

	if (libevdev_has_event_type(evdev, EV_ABS)) {

		if ((absinfo = libevdev_get_abs_info(evdev, ABS_X))) {
			if (evdev_fix_abs_resolution(evdev,
						     ABS_X,
						     absinfo))
				device->abs.fake_resolution = 1;
			device->abs.absinfo_x = absinfo;
			has_abs = 1;
		}
		if ((absinfo = libevdev_get_abs_info(evdev, ABS_Y))) {
			if (evdev_fix_abs_resolution(evdev,
						     ABS_Y,
						     absinfo))
				device->abs.fake_resolution = 1;
			device->abs.absinfo_y = absinfo;
			has_abs = 1;
		}

		/* Fake MT devices have the ABS_MT_SLOT bit set because of
		   the limited ABS_* range - they aren't MT devices, they
		   just have too many ABS_ axes */
		if (libevdev_has_event_code(evdev, EV_ABS, ABS_MT_SLOT) &&
		    libevdev_get_num_slots(evdev) == -1) {
			has_mt = 0;
			has_touch = 0;
		} else if (libevdev_has_event_code(evdev, EV_ABS, ABS_MT_POSITION_X) &&
			   libevdev_has_event_code(evdev, EV_ABS, ABS_MT_POSITION_Y)) {
			absinfo = libevdev_get_abs_info(evdev, ABS_MT_POSITION_X);
			if (evdev_fix_abs_resolution(evdev,
						     ABS_MT_POSITION_X,
						     absinfo))
				device->abs.fake_resolution = 1;
			device->abs.absinfo_x = absinfo;

			absinfo = libevdev_get_abs_info(evdev, ABS_MT_POSITION_Y);
			if (evdev_fix_abs_resolution(evdev,
						     ABS_MT_POSITION_Y,
						     absinfo))
				device->abs.fake_resolution = 1;
			device->abs.absinfo_y = absinfo;
			device->is_mt = 1;
			has_touch = 1;
			has_mt = 1;

			/* We only handle the slotted Protocol B in libinput.
			   Devices with ABS_MT_POSITION_* but not ABS_MT_SLOT
			   require mtdev for conversion. */
			if (evdev_need_mtdev(device)) {
				device->mtdev = mtdev_new_open(device->fd);
				if (!device->mtdev)
					return -1;

				num_slots = device->mtdev->caps.slot.maximum;
				if (device->mtdev->caps.slot.minimum < 0 ||
				    num_slots <= 0)
					return -1;
				active_slot = device->mtdev->caps.slot.value;
			} else {
				num_slots = libevdev_get_num_slots(device->evdev);
				active_slot = libevdev_get_current_slot(evdev);
			}

			slots = calloc(num_slots, sizeof(struct mt_slot));
			if (!slots)
				return -1;

			for (slot = 0; slot < num_slots; ++slot) {
				slots[slot].seat_slot = -1;
				slots[slot].x = 0;
				slots[slot].y = 0;
			}
			device->mt.slots = slots;
			device->mt.slots_len = num_slots;
			device->mt.slot = active_slot;
		}
	}

	if (libevdev_has_event_code(evdev, EV_REL, REL_X) ||
	    libevdev_has_event_code(evdev, EV_REL, REL_Y))
		has_rel = 1;

	if (libevdev_has_event_type(evdev, EV_KEY)) {
		if (!libevdev_has_property(evdev, INPUT_PROP_DIRECT) &&
		    libevdev_has_event_code(evdev, EV_KEY, BTN_TOOL_FINGER) &&
		    !libevdev_has_event_code(evdev, EV_KEY, BTN_TOOL_PEN) &&
		    (has_abs || has_mt)) {
			device->dispatch = evdev_mt_touchpad_create(device);
			log_info(libinput,
				 "input device '%s', %s is a touchpad\n",
				 device->devname, devnode);
			return device->dispatch == NULL ? -1 : 0;
		}

		for (i = 0; i < KEY_MAX; i++) {
			if (libevdev_has_event_code(evdev, EV_KEY, i)) {
				switch (get_key_type(i)) {
				case EVDEV_KEY_TYPE_NONE:
					break;
				case EVDEV_KEY_TYPE_KEY:
					has_keyboard = 1;
					break;
				case EVDEV_KEY_TYPE_BUTTON:
					has_button = 1;
					break;
				}
			}
		}

		if (libevdev_has_event_code(evdev, EV_KEY, BTN_TOUCH))
			has_touch = 1;
	}
	if (libevdev_has_event_type(evdev, EV_LED))
		has_keyboard = 1;

	if ((has_abs || has_rel) && has_button) {
		if (evdev_device_init_pointer_acceleration(device) == -1)
			return -1;

		device->seat_caps |= EVDEV_DEVICE_POINTER;

		log_info(libinput,
			 "input device '%s', %s is a pointer caps =%s%s%s\n",
			 device->devname, devnode,
			 has_abs ? " absolute-motion" : "",
			 has_rel ? " relative-motion": "",
			 has_button ? " button" : "");

		/* want left-handed config option */
		device->buttons.want_left_handed = true;
		/* want natural-scroll config option */
		device->scroll.natural_scrolling_enabled = true;
	}

	if (has_rel && has_button) {
		/* want button scrolling config option */
		device->scroll.want_button = 1;
	}

	if (has_keyboard) {
		device->seat_caps |= EVDEV_DEVICE_KEYBOARD;
		log_info(libinput,
			 "input device '%s', %s is a keyboard\n",
			 device->devname, devnode);
	}
	if (has_touch && !has_button) {
		device->seat_caps |= EVDEV_DEVICE_TOUCH;
		log_info(libinput,
			 "input device '%s', %s is a touch device\n",
			 device->devname, devnode);
	}

	return 0;
}

static void
evdev_notify_added_device(struct evdev_device *device)
{
	struct libinput_device *dev;

	list_for_each(dev, &device->base.seat->devices_list, link) {
		struct evdev_device *d = (struct evdev_device*)dev;
		if (dev == &device->base)
			continue;

		/* Notify existing device d about addition of device device */
		if (d->dispatch->interface->device_added)
			d->dispatch->interface->device_added(d, device);

		/* Notify new device device about existing device d */
		if (device->dispatch->interface->device_added)
			device->dispatch->interface->device_added(device, d);

		/* Notify new device device if existing device d is suspended */
		if (d->suspended && device->dispatch->interface->device_suspended)
			device->dispatch->interface->device_suspended(device, d);
	}

	notify_added_device(&device->base);
}

static int
evdev_device_compare_syspath(struct udev_device *udev_device, int fd)
{
	struct udev *udev = udev_device_get_udev(udev_device);
	struct udev_device *udev_device_new = NULL;
	struct stat st;
	int rc = 1;

	if (fstat(fd, &st) < 0)
		goto out;

	udev_device_new = udev_device_new_from_devnum(udev, 'c', st.st_rdev);
	if (!udev_device_new)
		goto out;

	rc = strcmp(udev_device_get_syspath(udev_device_new),
		    udev_device_get_syspath(udev_device));
out:
	if (udev_device_new)
		udev_device_unref(udev_device_new);
	return rc;
}

struct evdev_device *
evdev_device_create(struct libinput_seat *seat,
		    struct udev_device *udev_device)
{
	struct libinput *libinput = seat->libinput;
	struct evdev_device *device = NULL;
	int rc;
	int fd;
	int unhandled_device = 0;
	const char *devnode = udev_device_get_devnode(udev_device);

	/* Use non-blocking mode so that we can loop on read on
	 * evdev_device_data() until all events on the fd are
	 * read.  mtdev_get() also expects this. */
	fd = open_restricted(libinput, devnode, O_RDWR | O_NONBLOCK);
	if (fd < 0) {
		log_info(libinput,
			 "opening input device '%s' failed (%s).\n",
			 devnode, strerror(-fd));
		return NULL;
	}

	if (evdev_device_compare_syspath(udev_device, fd) != 0)
		goto err;

	device = zalloc(sizeof *device);
	if (device == NULL)
		goto err;

	libinput_device_init(&device->base, seat);
	libinput_seat_ref(seat);

	rc = libevdev_new_from_fd(fd, &device->evdev);
	if (rc != 0)
		goto err;

	libevdev_set_clock_id(device->evdev, CLOCK_MONOTONIC);

	device->seat_caps = 0;
	device->is_mt = 0;
	device->mtdev = NULL;
	device->udev_device = udev_device_ref(udev_device);
	device->rel.dx = 0;
	device->rel.dy = 0;
	device->abs.seat_slot = -1;
	device->dispatch = NULL;
	device->fd = fd;
	device->pending_event = EVDEV_NONE;
	device->devname = libevdev_get_name(device->evdev);
	device->scroll.threshold = 5.0; /* Default may be overridden */
	device->scroll.direction = 0;
	device->scroll.wheel_click_angle =
		evdev_read_wheel_click_prop(device);
	device->dpi = evdev_read_dpi_prop(device);
	/* at most 5 SYN_DROPPED log-messages per 30s */
	ratelimit_init(&device->syn_drop_limit, 30ULL * 1000, 5);

	matrix_init_identity(&device->abs.calibration);
	matrix_init_identity(&device->abs.usermatrix);
	matrix_init_identity(&device->abs.default_calibration);

	if (evdev_configure_device(device) == -1)
		goto err;

	if (device->seat_caps == 0) {
		unhandled_device = 1;
		goto err;
	}

	/* If the dispatch was not set up use the fallback. */
	if (device->dispatch == NULL)
		device->dispatch = fallback_dispatch_create(&device->base);
	if (device->dispatch == NULL)
		goto err;

	device->source =
		libinput_add_fd(libinput, fd, evdev_device_dispatch, device);
	if (!device->source)
		goto err;

	list_insert(seat->devices_list.prev, &device->base.link);

	evdev_tag_device(device);
	evdev_notify_added_device(device);

	return device;

err:
	if (fd >= 0)
		close_restricted(libinput, fd);
	if (device)
		evdev_device_destroy(device);

	return unhandled_device ? EVDEV_UNHANDLED_DEVICE :  NULL;
}

const char *
evdev_device_get_output(struct evdev_device *device)
{
	return device->output_name;
}

const char *
evdev_device_get_sysname(struct evdev_device *device)
{
	return udev_device_get_sysname(device->udev_device);
}

const char *
evdev_device_get_name(struct evdev_device *device)
{
	return device->devname;
}

unsigned int
evdev_device_get_id_product(struct evdev_device *device)
{
	return libevdev_get_id_product(device->evdev);
}

unsigned int
evdev_device_get_id_vendor(struct evdev_device *device)
{
	return libevdev_get_id_vendor(device->evdev);
}

struct udev_device *
evdev_device_get_udev_device(struct evdev_device *device)
{
	return udev_device_ref(device->udev_device);
}

void
evdev_device_set_default_calibration(struct evdev_device *device,
				     const float calibration[6])
{
	matrix_from_farray6(&device->abs.default_calibration, calibration);
	evdev_device_calibrate(device, calibration);
}

void
evdev_device_calibrate(struct evdev_device *device,
		       const float calibration[6])
{
	struct matrix scale,
		      translate,
		      transform;
	double sx, sy;

	matrix_from_farray6(&transform, calibration);
	device->abs.apply_calibration = !matrix_is_identity(&transform);

	if (!device->abs.apply_calibration) {
		matrix_init_identity(&device->abs.calibration);
		return;
	}

	sx = device->abs.absinfo_x->maximum - device->abs.absinfo_x->minimum + 1;
	sy = device->abs.absinfo_y->maximum - device->abs.absinfo_y->minimum + 1;

	/* The transformation matrix is in the form:
	 *  [ a b c ]
	 *  [ d e f ]
	 *  [ 0 0 1 ]
	 * Where a, e are the scale components, a, b, d, e are the rotation
	 * component (combined with scale) and c and f are the translation
	 * component. The translation component in the input matrix must be
	 * normalized to multiples of the device width and height,
	 * respectively. e.g. c == 1 shifts one device-width to the right.
	 *
	 * We pre-calculate a single matrix to apply to event coordinates:
	 *     M = Un-Normalize * Calibration * Normalize
	 *
	 * Normalize: scales the device coordinates to [0,1]
	 * Calibration: user-supplied matrix
	 * Un-Normalize: scales back up to device coordinates
	 * Matrix maths requires the normalize/un-normalize in reverse
	 * order.
	 */

	/* back up the user matrix so we can return it on request */
	matrix_from_farray6(&device->abs.usermatrix, calibration);

	/* Un-Normalize */
	matrix_init_translate(&translate,
			      device->abs.absinfo_x->minimum,
			      device->abs.absinfo_y->minimum);
	matrix_init_scale(&scale, sx, sy);
	matrix_mult(&scale, &translate, &scale);

	/* Calibration */
	matrix_mult(&transform, &scale, &transform);

	/* Normalize */
	matrix_init_translate(&translate,
			      -device->abs.absinfo_x->minimum/sx,
			      -device->abs.absinfo_y->minimum/sy);
	matrix_init_scale(&scale, 1.0/sx, 1.0/sy);
	matrix_mult(&scale, &translate, &scale);

	/* store final matrix in device */
	matrix_mult(&device->abs.calibration, &transform, &scale);
}

int
evdev_device_has_capability(struct evdev_device *device,
			    enum libinput_device_capability capability)
{
	switch (capability) {
	case LIBINPUT_DEVICE_CAP_POINTER:
		return !!(device->seat_caps & EVDEV_DEVICE_POINTER);
	case LIBINPUT_DEVICE_CAP_KEYBOARD:
		return !!(device->seat_caps & EVDEV_DEVICE_KEYBOARD);
	case LIBINPUT_DEVICE_CAP_TOUCH:
		return !!(device->seat_caps & EVDEV_DEVICE_TOUCH);
	default:
		return 0;
	}
}

int
evdev_device_get_size(struct evdev_device *device,
		      double *width,
		      double *height)
{
	const struct input_absinfo *x, *y;

	x = libevdev_get_abs_info(device->evdev, ABS_X);
	y = libevdev_get_abs_info(device->evdev, ABS_Y);

	if (!x || !y || device->abs.fake_resolution ||
	    !x->resolution || !y->resolution)
		return -1;

	*width = evdev_convert_to_mm(x, x->maximum);
	*height = evdev_convert_to_mm(y, y->maximum);

	return 0;
}

int
evdev_device_has_button(struct evdev_device *device, uint32_t code)
{
	if (!(device->seat_caps & EVDEV_DEVICE_POINTER))
		return -1;

	return libevdev_has_event_code(device->evdev, EV_KEY, code);
}

static inline bool
evdev_is_scrolling(const struct evdev_device *device,
		   enum libinput_pointer_axis axis)
{
	assert(axis == LIBINPUT_POINTER_AXIS_SCROLL_HORIZONTAL ||
	       axis == LIBINPUT_POINTER_AXIS_SCROLL_VERTICAL);

	return (device->scroll.direction & AS_MASK(axis)) != 0;
}

static inline void
evdev_start_scrolling(struct evdev_device *device,
		      enum libinput_pointer_axis axis)
{
	assert(axis == LIBINPUT_POINTER_AXIS_SCROLL_HORIZONTAL ||
	       axis == LIBINPUT_POINTER_AXIS_SCROLL_VERTICAL);

	device->scroll.direction |= AS_MASK(axis);
}

void
evdev_post_scroll(struct evdev_device *device,
		  uint64_t time,
		  enum libinput_pointer_axis_source source,
		  double dx,
		  double dy)
{
	double trigger_horiz, trigger_vert;

	if (!evdev_is_scrolling(device,
				LIBINPUT_POINTER_AXIS_SCROLL_VERTICAL))
		device->scroll.buildup_vertical += dy;
	if (!evdev_is_scrolling(device,
				LIBINPUT_POINTER_AXIS_SCROLL_HORIZONTAL))
		device->scroll.buildup_horizontal += dx;

	trigger_vert = device->scroll.buildup_vertical;
	trigger_horiz = device->scroll.buildup_horizontal;

	/* If we're not scrolling yet, use a distance trigger: moving
	   past a certain distance starts scrolling */
	if (!evdev_is_scrolling(device,
				LIBINPUT_POINTER_AXIS_SCROLL_HORIZONTAL) &&
	    !evdev_is_scrolling(device,
				LIBINPUT_POINTER_AXIS_SCROLL_VERTICAL)) {
		if (fabs(trigger_vert) >= device->scroll.threshold)
			evdev_start_scrolling(device,
					      LIBINPUT_POINTER_AXIS_SCROLL_VERTICAL);
		if (fabs(trigger_horiz) >= device->scroll.threshold)
			evdev_start_scrolling(device,
					      LIBINPUT_POINTER_AXIS_SCROLL_HORIZONTAL);
	/* We're already scrolling in one direction. Require some
	   trigger speed to start scrolling in the other direction */
	} else if (!evdev_is_scrolling(device,
			       LIBINPUT_POINTER_AXIS_SCROLL_VERTICAL)) {
		if (fabs(dy) >= device->scroll.threshold)
			evdev_start_scrolling(device,
				      LIBINPUT_POINTER_AXIS_SCROLL_VERTICAL);
	} else if (!evdev_is_scrolling(device,
				LIBINPUT_POINTER_AXIS_SCROLL_HORIZONTAL)) {
		if (fabs(dx) >= device->scroll.threshold)
			evdev_start_scrolling(device,
				      LIBINPUT_POINTER_AXIS_SCROLL_HORIZONTAL);
	}

	/* We use the trigger to enable, but the delta from this event for
	 * the actual scroll movement. Otherwise we get a jump once
	 * scrolling engages */
<<<<<<< HEAD
	if (dy != 0.0 &&
	    evdev_is_scrolling(device,
			       LIBINPUT_POINTER_AXIS_SCROLL_VERTICAL)) {
		evdev_notify_axis(device,
				  time,
				  LIBINPUT_POINTER_AXIS_SCROLL_VERTICAL,
				  source,
				  dy,
				  0);
	}
=======
	if (!evdev_is_scrolling(device,
			       LIBINPUT_POINTER_AXIS_SCROLL_VERTICAL))
		dy = 0.0;
	if (!evdev_is_scrolling(device,
			       LIBINPUT_POINTER_AXIS_SCROLL_HORIZONTAL))
		dx = 0.0;
>>>>>>> 1baf109b

	if (dx != 0.0 || dy != 0.0)
		evdev_notify_axis(device,
				  time,
				  device->scroll.direction,
				  source,
				  dx,
<<<<<<< HEAD
				  0);
	}
=======
				  dy);
>>>>>>> 1baf109b
}

void
evdev_stop_scroll(struct evdev_device *device,
		  uint64_t time,
		  enum libinput_pointer_axis_source source)
{
	/* terminate scrolling with a zero scroll event */
<<<<<<< HEAD
	if (device->scroll.direction & (1 << LIBINPUT_POINTER_AXIS_SCROLL_VERTICAL))
		pointer_notify_axis(&device->base,
				    time,
				    LIBINPUT_POINTER_AXIS_SCROLL_VERTICAL,
				    source,
				    0, 0);
	if (device->scroll.direction & (1 << LIBINPUT_POINTER_AXIS_SCROLL_HORIZONTAL))
=======
	if (device->scroll.direction != 0)
>>>>>>> 1baf109b
		pointer_notify_axis(&device->base,
				    time,
				    device->scroll.direction,
				    source,
<<<<<<< HEAD
				    0, 0);
=======
				    0.0, 0.0);
>>>>>>> 1baf109b

	device->scroll.buildup_horizontal = 0;
	device->scroll.buildup_vertical = 0;
	device->scroll.direction = 0;
}

static void
release_pressed_keys(struct evdev_device *device)
{
	struct libinput *libinput = device->base.seat->libinput;
	uint64_t time;
	int code;

	if ((time = libinput_now(libinput)) == 0)
		return;

	for (code = 0; code < KEY_CNT; code++) {
		int count = get_key_down_count(device, code);

		if (count > 1) {
			log_bug_libinput(libinput,
					 "Key %d is down %d times.\n",
					 code,
					 count);
		}

		while (get_key_down_count(device, code) > 0) {
			switch (get_key_type(code)) {
			case EVDEV_KEY_TYPE_NONE:
				break;
			case EVDEV_KEY_TYPE_KEY:
				evdev_keyboard_notify_key(
					device,
					time,
					code,
					LIBINPUT_KEY_STATE_RELEASED);
				break;
			case EVDEV_KEY_TYPE_BUTTON:
				evdev_pointer_notify_button(
					device,
					time,
					evdev_to_left_handed(device, code),
					LIBINPUT_BUTTON_STATE_RELEASED);
				break;
			}
		}
	}
}

void
evdev_notify_suspended_device(struct evdev_device *device)
{
	struct libinput_device *it;

	if (device->suspended)
		return;

	list_for_each(it, &device->base.seat->devices_list, link) {
		struct evdev_device *d = (struct evdev_device*)it;
		if (it == &device->base)
			continue;

		if (d->dispatch->interface->device_suspended)
			d->dispatch->interface->device_suspended(d, device);
	}

	device->suspended = 1;
}

void
evdev_notify_resumed_device(struct evdev_device *device)
{
	struct libinput_device *it;

	if (!device->suspended)
		return;

	list_for_each(it, &device->base.seat->devices_list, link) {
		struct evdev_device *d = (struct evdev_device*)it;
		if (it == &device->base)
			continue;

		if (d->dispatch->interface->device_resumed)
			d->dispatch->interface->device_resumed(d, device);
	}

	device->suspended = 0;
}

int
evdev_device_suspend(struct evdev_device *device)
{
	evdev_notify_suspended_device(device);

	if (device->source) {
		libinput_remove_source(device->base.seat->libinput,
				       device->source);
		device->source = NULL;
	}

	release_pressed_keys(device);

	if (device->mtdev) {
		mtdev_close_delete(device->mtdev);
		device->mtdev = NULL;
	}

	if (device->fd != -1) {
		close_restricted(device->base.seat->libinput, device->fd);
		device->fd = -1;
	}

	return 0;
}

int
evdev_device_resume(struct evdev_device *device)
{
	struct libinput *libinput = device->base.seat->libinput;
	int fd;
	const char *devnode;
	struct input_event ev;
	enum libevdev_read_status status;

	if (device->fd != -1)
		return 0;

	if (device->was_removed)
		return -ENODEV;

	devnode = udev_device_get_devnode(device->udev_device);
	fd = open_restricted(libinput, devnode, O_RDWR | O_NONBLOCK);

	if (fd < 0)
		return -errno;

	if (evdev_device_compare_syspath(device->udev_device, fd)) {
		close_restricted(libinput, fd);
		return -ENODEV;
	}

	device->fd = fd;

	if (evdev_need_mtdev(device)) {
		device->mtdev = mtdev_new_open(device->fd);
		if (!device->mtdev)
			return -ENODEV;
	}

	libevdev_change_fd(device->evdev, fd);
	libevdev_set_clock_id(device->evdev, CLOCK_MONOTONIC);

	/* re-sync libevdev's view of the device, but discard the actual
	   events. Our device is in a neutral state already */
	libevdev_next_event(device->evdev,
			    LIBEVDEV_READ_FLAG_FORCE_SYNC,
			    &ev);
	do {
		status = libevdev_next_event(device->evdev,
					     LIBEVDEV_READ_FLAG_SYNC,
					     &ev);
	} while (status == LIBEVDEV_READ_STATUS_SYNC);

	device->source =
		libinput_add_fd(libinput, fd, evdev_device_dispatch, device);
	if (!device->source) {
		mtdev_close_delete(device->mtdev);
		return -ENOMEM;
	}

	memset(device->hw_key_mask, 0, sizeof(device->hw_key_mask));

	evdev_notify_resumed_device(device);

	return 0;
}

void
evdev_device_remove(struct evdev_device *device)
{
	struct libinput_device *dev;

	list_for_each(dev, &device->base.seat->devices_list, link) {
		struct evdev_device *d = (struct evdev_device*)dev;
		if (dev == &device->base)
			continue;

		if (d->dispatch->interface->device_removed)
			d->dispatch->interface->device_removed(d, device);
	}

	evdev_device_suspend(device);

	if (device->dispatch->interface->remove)
		device->dispatch->interface->remove(device->dispatch);

	/* A device may be removed while suspended, mark it to
	 * skip re-opening a different device with the same node */
	device->was_removed = true;

	list_remove(&device->base.link);

	notify_removed_device(&device->base);
	libinput_device_unref(&device->base);
}

void
evdev_device_destroy(struct evdev_device *device)
{
	struct evdev_dispatch *dispatch;

	dispatch = device->dispatch;
	if (dispatch)
		dispatch->interface->destroy(dispatch);

	filter_destroy(device->pointer.filter);
	libinput_seat_unref(device->base.seat);
	libevdev_free(device->evdev);
	udev_device_unref(device->udev_device);
	free(device->mt.slots);
	free(device);
}<|MERGE_RESOLUTION|>--- conflicted
+++ resolved
@@ -541,32 +541,22 @@
 		  uint64_t time,
 		  uint32_t axes,
 		  enum libinput_pointer_axis_source source,
-<<<<<<< HEAD
-		  double value,
-		  double discrete)
-{
-	if (device->scroll.natural_scrolling_enabled) {
-		value *= -1;
-		discrete *= -1;
-=======
-		  double x, double y)
+		  double x, double y,
+		  double x_discrete, double y_discrete)
 {
 	if (device->scroll.natural_scrolling_enabled) {
 		x *= -1;
 		y *= -1;
->>>>>>> 1baf109b
+		x_discrete *= -1;
+		y_discrete *= -1;
 	}
 
 	pointer_notify_axis(&device->base,
 			    time,
 			    axes,
 			    source,
-<<<<<<< HEAD
-			    value,
-			    discrete);
-=======
-			    x, y);
->>>>>>> 1baf109b
+			    x, y,
+			    x_discrete, y_discrete);
 }
 
 static inline void
@@ -593,13 +583,10 @@
 			time,
 			AS_MASK(LIBINPUT_POINTER_AXIS_SCROLL_VERTICAL),
 			LIBINPUT_POINTER_AXIS_SOURCE_WHEEL,
-<<<<<<< HEAD
+			0.0,
 			-1 * e->value * device->scroll.wheel_click_angle,
+			0.0,
 			-1 * e->value);
-=======
-			0,
-			-1 * e->value * device->scroll.wheel_click_angle);
->>>>>>> 1baf109b
 		break;
 	case REL_HWHEEL:
 		evdev_flush_pending_event(device, time);
@@ -609,11 +596,9 @@
 			AS_MASK(LIBINPUT_POINTER_AXIS_SCROLL_HORIZONTAL),
 			LIBINPUT_POINTER_AXIS_SOURCE_WHEEL,
 			e->value * device->scroll.wheel_click_angle,
-<<<<<<< HEAD
-			e->value);
-=======
-			0);
->>>>>>> 1baf109b
+			0.0,
+			e->value,
+			0.0);
 		break;
 	}
 }
@@ -1884,38 +1869,20 @@
 	/* We use the trigger to enable, but the delta from this event for
 	 * the actual scroll movement. Otherwise we get a jump once
 	 * scrolling engages */
-<<<<<<< HEAD
-	if (dy != 0.0 &&
-	    evdev_is_scrolling(device,
-			       LIBINPUT_POINTER_AXIS_SCROLL_VERTICAL)) {
-		evdev_notify_axis(device,
-				  time,
-				  LIBINPUT_POINTER_AXIS_SCROLL_VERTICAL,
-				  source,
-				  dy,
-				  0);
-	}
-=======
 	if (!evdev_is_scrolling(device,
 			       LIBINPUT_POINTER_AXIS_SCROLL_VERTICAL))
 		dy = 0.0;
 	if (!evdev_is_scrolling(device,
 			       LIBINPUT_POINTER_AXIS_SCROLL_HORIZONTAL))
 		dx = 0.0;
->>>>>>> 1baf109b
 
 	if (dx != 0.0 || dy != 0.0)
 		evdev_notify_axis(device,
 				  time,
 				  device->scroll.direction,
 				  source,
-				  dx,
-<<<<<<< HEAD
-				  0);
-	}
-=======
-				  dy);
->>>>>>> 1baf109b
+				  dx, dy,
+				  0.0, 0.0);
 }
 
 void
@@ -1924,26 +1891,13 @@
 		  enum libinput_pointer_axis_source source)
 {
 	/* terminate scrolling with a zero scroll event */
-<<<<<<< HEAD
-	if (device->scroll.direction & (1 << LIBINPUT_POINTER_AXIS_SCROLL_VERTICAL))
-		pointer_notify_axis(&device->base,
-				    time,
-				    LIBINPUT_POINTER_AXIS_SCROLL_VERTICAL,
-				    source,
-				    0, 0);
-	if (device->scroll.direction & (1 << LIBINPUT_POINTER_AXIS_SCROLL_HORIZONTAL))
-=======
 	if (device->scroll.direction != 0)
->>>>>>> 1baf109b
 		pointer_notify_axis(&device->base,
 				    time,
 				    device->scroll.direction,
 				    source,
-<<<<<<< HEAD
-				    0, 0);
-=======
+				    0.0, 0.0,
 				    0.0, 0.0);
->>>>>>> 1baf109b
 
 	device->scroll.buildup_horizontal = 0;
 	device->scroll.buildup_vertical = 0;
