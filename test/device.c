--- conflicted
+++ resolved
@@ -1009,11 +1009,7 @@
 }
 END_TEST
 
-<<<<<<< HEAD
-START_TEST(device_udev_tag_wacom_tablet)
-=======
 START_TEST(device_udev_tag_synaptics_serial)
->>>>>>> 988f31fc
 {
 	struct litest_device *dev = litest_current_device();
 	struct libinput_device *device = dev->libinput_device;
@@ -1022,11 +1018,6 @@
 
 	d = libinput_device_get_udev_device(device);
 	prop = udev_device_get_property_value(d,
-<<<<<<< HEAD
-					      "ID_INPUT_TABLET");
-
-	ck_assert_notnull(prop);
-=======
 					      "LIBINPUT_MODEL_SYNAPTICS_SERIAL_TOUCHPAD");
 
 	if (libevdev_get_id_vendor(dev->evdev) == VENDOR_ID_SYNAPTICS_SERIAL &&
@@ -1035,7 +1026,22 @@
 	else
 		ck_assert(prop == NULL);
 
->>>>>>> 988f31fc
+	udev_device_unref(d);
+}
+END_TEST
+
+START_TEST(device_udev_tag_wacom_tablet)
+{
+	struct litest_device *dev = litest_current_device();
+	struct libinput_device *device = dev->libinput_device;
+	struct udev_device *d;
+	const char *prop;
+
+	d = libinput_device_get_udev_device(device);
+	prop = udev_device_get_property_value(d,
+					      "ID_INPUT_TABLET");
+
+	ck_assert_notnull(prop);
 	udev_device_unref(d);
 }
 END_TEST
@@ -1086,9 +1092,6 @@
 	litest_add("device:udev tags", device_udev_tag_alps, LITEST_TOUCHPAD, LITEST_ANY);
 	litest_add("device:udev tags", device_udev_tag_wacom, LITEST_TOUCHPAD, LITEST_ANY);
 	litest_add("device:udev tags", device_udev_tag_apple, LITEST_TOUCHPAD, LITEST_ANY);
-<<<<<<< HEAD
+	litest_add("device:udev tags", device_udev_tag_synaptics_serial, LITEST_TOUCHPAD, LITEST_ANY);
 	litest_add("device:udev tags", device_udev_tag_wacom_tablet, LITEST_TABLET, LITEST_ANY);
-=======
-	litest_add("device:udev tags", device_udev_tag_synaptics_serial, LITEST_TOUCHPAD, LITEST_ANY);
->>>>>>> 988f31fc
 }