--- conflicted
+++ resolved
@@ -184,17 +184,14 @@
 	LITEST_ELANTECH_TOUCHPAD = -30,
 	LITEST_MOUSE_GLADIUS = -31,
 	LITEST_MOUSE_WHEEL_CLICK_ANGLE = -32,
-<<<<<<< HEAD
-	LITEST_WACOM_BAMBOO = -33,
-	LITEST_WACOM_CINTIQ = -34,
-	LITEST_WACOM_INTUOS = -35,
-	LITEST_WACOM_ISDV4 = -36,
-	LITEST_WALTOP = -37,
-	LITEST_HUION_TABLET = -38,
-=======
 	LITEST_APPLE_KEYBOARD = -33,
 	LITEST_ANKER_MOUSE_KBD = -34,
->>>>>>> 999cbc89
+	LITEST_WACOM_BAMBOO = -35,
+	LITEST_WACOM_CINTIQ = -36,
+	LITEST_WACOM_INTUOS = -37,
+	LITEST_WACOM_ISDV4 = -38,
+	LITEST_WALTOP = -39,
+	LITEST_HUION_TABLET = -40,
 };
 
 enum litest_device_feature {
